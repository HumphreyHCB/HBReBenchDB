## Interface to ReBenchDB
## Exposes standardized data sets for access by reports.
library(RPostgres)
library(DBI)
suppressMessages(library(qs))

load_data_file <- function(filename) {
  qread(filename)  
}

load_data_url <- function(url) {
  # url <- "https://rebench.stefan-marr.de/rebenchdb/get-exp-data/37"
  safe_name <- str_replace_all(url, "[:/.]", "-")
  cache_file <- paste0(str_replace_all(safe_name, "-+", "-"), ".qs")
  
  if(!file.exists(cache_file)) {
    download.file(url=url, destfile=cache_file)
  }
  
  tryCatch(
    qread(cache_file),
    error = function(c) {
      file.remove(cache_file)
      Sys.sleep(10)
      load_data(url)
    }
  )
}


connect_to_rebenchdb <- function(dbname, user, pass) {
  host <- if (Sys.getenv("DB_HOST") == "") { NULL } else { Sys.getenv("DB_HOST") }
  port <- if (Sys.getenv("DB_PORT") == "") { NULL } else { Sys.getenv("DB_PORT") }
  DBI::dbConnect(
    RPostgres::Postgres(),
    host = host,
    port = port,
    dbname = dbname,
    user = user,
    password = pass)
}

main_data_select <- "
    SELECT expId, runId, trialId, substring(commitId, 1, 6) as commitid,
      benchmark.name as bench, executor.name as exe, suite.name as suite,
      cmdline, varValue, cores, inputSize, extraArgs,
      invocation, iteration, warmup,
      criterion.name as criterion, criterion.unit as unit,
      value,  warmup, envid"

main_data_from <- "
    FROM Measurement
      JOIN Trial ON trialId = Trial.id
      JOIN Experiment ON expId = Experiment.id
      JOIN Source ON source.id = sourceId
      JOIN Criterion ON criterion = criterion.id
      JOIN Run ON runId = run.id
      JOIN Suite ON suiteId = suite.id
      JOIN Benchmark ON benchmarkId = benchmark.id
      JOIN Executor ON execId = executor.id 
      "

get_measures_for_comparison <- function(rebenchdb, hash_1, hash_2) {
  qry <- dbSendQuery(rebenchdb,
            paste0(main_data_select, main_data_from,
                   "WHERE commitId = $1 OR commitid = $2
                    ORDER BY expId, runId, invocation, iteration, criterion"))
  dbBind(qry, list(hash_1, hash_2))
  result <- dbFetch(qry)
  dbClearResult(qry)

  factorize_result(result)
}

get_measures_for_experiment <- function(rebenchdb, exp_id) {
  qry <- dbSendQuery(rebenchdb,
                     paste0(main_data_select, main_data_from,
                            "WHERE Experiment.id = $1
                    ORDER BY runId, trialId, cmdline, invocation, iteration, criterion"))
  dbBind(qry, list(exp_id))
  result <- dbFetch(qry)
  dbClearResult(qry)
  
  factorize_result(result)
}

profile_available_select <- "
  SELECT expId, runId, trialId, substring(commitId, 1, 6) as commitid,
    benchmark.name as bench, executor.name as exe, suite.name as suite,
    cmdline, varValue, cores, inputSize, extraArgs,
    invocation, numIterations"

profile_available_from <- "
  FROM ProfileData
    JOIN Trial ON trialId = Trial.id
    JOIN Experiment ON expId = Experiment.id
    JOIN Source ON source.id = sourceId
    JOIN Run ON runId = run.id
    JOIN Suite ON suiteId = suite.id
    JOIN Benchmark ON benchmarkId = benchmark.id
    JOIN Executor ON execId = executor.id 
    "

<<<<<<< HEAD
# fetch all benchmarks information from the database
=======
>>>>>>> 9e8ffbf8
get_environments <- function(){
  qry <- dbSendQuery(rebenchdb, "SELECT id, hostname, ostype, memory, cpu, clockspeed FROM environment")
  result <- dbFetch(qry)
  dbClearResult(qry)
  result$id <- factor(result$id)
  result$hostname <- factor(result$hostname)
  result$ostype <- factor(result$ostype)
  result$memory <- factor(result$memory)
  result$cpu <- factor(result$cpu)
  result$clockspeed <- factor(result$clockspeed)

  result
}

get_profile_availability <- function(rebenchdb, hash_1, hash_2) {
  qry <- dbSendQuery(rebenchdb,
                     paste0(profile_available_select, profile_available_from,
                            "WHERE (commitId = $1 OR commitid = $2)
                             ORDER BY expId, runId, invocation, numIterations"))
  dbBind(qry, list(hash_1, hash_2))
  result <- dbFetch(qry)
  dbClearResult(qry)
  
  factorize_result(result)
}

factorize_result <- function(result) {
  result$expid <- factor(result$expid)
  result$trialid <- factor(result$trialid)
  result$runid <- factor(result$runid)
  result$commitid <- factor(result$commitid)
  result$bench <- factor(result$bench)
  result$suite <- factor(result$suite)
  result$exe <- factor(result$exe)
  result$cmdline <- factor(result$cmdline)
  result$varvalue <- forcats::fct_explicit_na(factor(result$varvalue), na_level = "")
  result$cores <- factor(result$cores)
  result$inputsize <- forcats::fct_explicit_na(factor(result$inputsize), na_level = "")
  result$extraargs <- forcats::fct_explicit_na(factor(result$extraargs), na_level = "")

  if ("envid" %in% colnames(result)) {
     result$envid <- factor(result$envid)
  }
  
  
  if ("criterion" %in% colnames(result)) {
    result$criterion <- factor(result$criterion)
    result$unit <- factor(result$unit)
  }
  
  result
}

disconnect_rebenchdb <- function(rebenchdb) {
  dbDisconnect(rebenchdb)
}<|MERGE_RESOLUTION|>--- conflicted
+++ resolved
@@ -101,10 +101,8 @@
     JOIN Executor ON execId = executor.id 
     "
 
-<<<<<<< HEAD
+
 # fetch all benchmarks information from the database
-=======
->>>>>>> 9e8ffbf8
 get_environments <- function(){
   qry <- dbSendQuery(rebenchdb, "SELECT id, hostname, ostype, memory, cpu, clockspeed FROM environment")
   result <- dbFetch(qry)
